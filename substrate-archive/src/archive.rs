// Copyright 2017-2021 Parity Technologies (UK) Ltd.
// This file is part of substrate-archive.

// substrate-archive is free software: you can redistribute it and/or modify
// it under the terms of the GNU General Public License as published by
// the Free Software Foundation, either version 3 of the License, or
// (at your option) any later version.

// substrate-archive is distributed in the hope that it will be useful,
// but WITHOUT ANY WARRANTY; without even the implied warranty of
// MERCHANTABILITY or FITNESS FOR A PARTICULAR PURPOSE.  See the
// GNU General Public License for more details.

// You should have received a copy of the GNU General Public License
// along with substrate-archive.  If not, see <http://www.gnu.org/licenses/>.

use std::{env, fs, io, marker::PhantomData, path::PathBuf, sync::Arc};

use async_std::task;
use serde::{de::DeserializeOwned, Deserialize};

use sc_chain_spec::ChainSpec;
use sc_client_api::backend as api_backend;
use sc_executor::NativeExecutionDispatch;
use sp_api::{ApiExt, ConstructRuntimeApi};
use sp_block_builder::BlockBuilder as BlockBuilderApi;
use sp_blockchain::Backend as BlockchainBackend;
use sp_runtime::{
	generic::BlockId,
	traits::{BlakeTwo256, Block as BlockT, NumberFor},
};

use substrate_archive_backend::{
	runtime_api, ExecutionMethod, ReadOnlyBackend, ReadOnlyDb, RuntimeConfig, TArchiveClient,
};

use crate::{
	actors::{ControlConfig, System, SystemConfig},
	database::{self, DatabaseConfig},
	error::Result,
	logger::{self, FileLoggerConfig, LoggerConfig},
	substrate_archive_default_dir,
};

/// Configure Chain.
#[derive(Debug, Deserialize)]
pub struct ChainConfig {
	/// Chain path to the rocksdb database.
	pub(crate) data_path: Option<PathBuf>,
	/// How much cache should rocksdb keep.
	#[serde(default = "default_cache_size")]
	pub(crate) cache_size: usize,
	/// RocksDB secondary directory.
	pub(crate) rocksdb_secondary_path: Option<PathBuf>,
	/// Chain spec.
	#[serde(skip)]
	pub(crate) spec: Option<Box<dyn ChainSpec>>,
}

impl Clone for ChainConfig {
	fn clone(&self) -> ChainConfig {
		ChainConfig {
			data_path: self.data_path.clone(),
			cache_size: self.cache_size,
			rocksdb_secondary_path: self.rocksdb_secondary_path.clone(),
			spec: self.spec.as_ref().map(|s| s.cloned_box()),
		}
	}
}

impl Default for ChainConfig {
	fn default() -> Self {
		Self { data_path: None, cache_size: default_cache_size(), rocksdb_secondary_path: None, spec: None }
	}
}

// Default cache size for the backend substrate database.
const fn default_cache_size() -> usize {
	128
}

/// Configure WASM Tracing.
#[derive(Clone, Debug, Deserialize)]
pub struct TracingConfig {
	/// Targets for tracing.
	#[serde(default)]
	pub targets: String,
	/// Folder where Tracing-Enabled WASM Binaries are kept.
	/// Folder should contain all runtime-versions for their chain
	/// that a user should want to collect traces from.
	pub folder: Option<PathBuf>,
}

#[derive(Clone, Debug, Default, Deserialize)]
pub struct ArchiveConfig {
	/// Chain spec and database.
	#[serde(default)]
	pub chain: ChainConfig,
	/// Runtime execution.
	#[serde(default)]
	pub runtime: RuntimeConfig,
	/// Postgres config.
	pub database: Option<DatabaseConfig>,
	/// Actor system control config.
	#[serde(default)]
	pub control: ControlConfig,
	/// Logger config.
	#[serde(default)]
	pub log: LoggerConfig,
	/// Enable state tracing while also specifying the targets
	/// and directory where the WASM runtimes are stored.
	pub wasm_tracing: Option<TracingConfig>,
}

/// The control interface of an archive system.
#[async_trait::async_trait(?Send)]
pub trait Archive<B: BlockT + Unpin, D: ReadOnlyDb>
where
	B::Hash: Unpin,
{
	/// start driving the execution of the archive
	fn drive(&mut self) -> Result<()>;

	/// this method will block indefinitely
	async fn block_until_stopped(&self);

	/// shutdown the system
	fn shutdown(self) -> Result<()>;

	/// Shutdown the system when self is boxed (useful when erasing the types of the runtime)
	fn boxed_shutdown(self: Box<Self>) -> Result<()>;

	/// Get a reference to the context the actors are using
	fn context(&self) -> &SystemConfig<B, D>;
}

pub struct ArchiveBuilder<B, R, D, DB> {
	_marker: PhantomData<(B, R, D, DB)>,
	config: ArchiveConfig,
}

impl<B, R, D, DB> Default for ArchiveBuilder<B, R, D, DB> {
	fn default() -> Self {
		Self { _marker: PhantomData, config: ArchiveConfig::default() }
	}
}

impl<B, R, D, DB> ArchiveBuilder<B, R, D, DB> {
	/// Creates a archive builder with the given config.
	pub fn with_config(config: Option<ArchiveConfig>) -> Self {
		if let Some(config) = config {
			Self { _marker: PhantomData, config }
		} else {
			Self::default()
		}
	}

	/// Specify a chain spec name and id for storing metadata about the running archiver
	/// in a persistent directory.
	///
	/// # Default
	/// Defaults to storing metadata in a temporary directory.
	pub fn chain_spec(mut self, spec: Box<dyn ChainSpec>) -> Self {
		self.config.chain.spec = Some(spec);
		self
	}

	/// Set the chain data backend path to use for this instance.
	///
	/// # Default
	/// Defaults to the environment variable CHAIN_DATA_DB.
	pub fn chain_data_path<S: Into<PathBuf>>(mut self, path: S) -> Self {
		self.config.chain.data_path = Some(path.into());
		self
	}

	/// Set the amount of cache RocksDB should keep.
	///
	/// # Default
	/// Defaults to 128MB.
	pub fn cache_size(mut self, cache_size: usize) -> Self {
		self.config.chain.cache_size = cache_size;
		self
	}

	/// Set the path to the secondary RocksDB database directory.
	/// E.g. if you specify the path `./substrate-archive/rocksdb_secondary` and chain spec,
	/// the actual path will be `./substrate-archive/rocksdb_secondary/<chain-spec-name>/<chain-spec-id>`.
	///
	/// # Default
	/// Defaults to storing metadata in a temporary directory.
	pub fn rocksdb_secondary_path<S: Into<PathBuf>>(mut self, path: S) -> Self {
		self.config.chain.rocksdb_secondary_path = Some(path.into());
		self
	}

	/// Set the url to the Postgres Database.
	///
	/// # Default
	/// Defaults to value of the environment variable DATABASE_URL.
	pub fn pg_url<S: Into<String>>(mut self, url: S) -> Self {
		self.config.database = Some(DatabaseConfig { url: url.into() });
		self
	}

	/// Set the method of executing the runtime Wasm code.
	///
	/// # Default
	/// Defaults to the interpreted method.
	pub fn execution_method(mut self, method: ExecutionMethod) -> Self {
		self.config.runtime.exec_method = method;
		self
	}

	/// Set the number of threads spawn for block execution.
	///
	/// # Default
	/// Defaults to the number of logical cpus in the system.
	pub fn block_workers(mut self, workers: usize) -> Self {
		self.config.runtime.block_workers = workers;
		self
	}

	/// Set the number of 64KB Heap Pages to allocate for WASM execution.
	///
	/// # Default
	/// Defaults to 64 * (number of logic cpu's).
	pub fn wasm_pages(mut self, pages: u64) -> Self {
		self.config.runtime.wasm_pages = Some(pages);
		self
	}

	/// Set the timeout to wait for a task to start execution.
	///
	/// # Default
	/// Defaults to 20 seconds.
	pub fn task_timeout(mut self, timeout: u64) -> Self {
		self.config.control.task_timeout = timeout;
		self
	}

	/// Set the number of blocks to index at once.
	///
	/// # Default
	/// Defaults to 100_000.
	pub fn max_block_load(mut self, max_block_load: u32) -> Self {
		self.config.control.max_block_load = max_block_load;
		self
	}

	/// Set the log level of stdout.
	///
	/// # Default
	/// Defaults to `DEBUG`.
	pub fn log_std_level(mut self, level: log::LevelFilter) -> Self {
		self.config.log.std = level;
		self
	}

	/// Set the log level of file.
	///
	/// # Default
	/// Defaults to `DEBUG`.
	pub fn log_file_level(mut self, level: log::LevelFilter) -> Self {
		if let Some(file) = &mut self.config.log.file {
			file.level = level;
		} else {
			self.config.log.file = Some(FileLoggerConfig { level, ..Default::default() });
		}
		self
	}

	/// Set the log file directory path.
	///
	/// # Default
	/// Defaults to `/<local>/substrate-archive`.
	pub fn log_file_dir<P: Into<PathBuf>>(mut self, dir: P) -> Self {
		if let Some(file) = &mut self.config.log.file {
			file.dir = Some(dir.into());
		} else {
			self.config.log.file = Some(FileLoggerConfig { dir: Some(dir.into()), ..Default::default() });
		}
		self
	}

	/// Set the log file name.
	///
	/// # Default
	/// Defaults to `substrate-archive.log`.
	pub fn log_file_name<S: Into<String>>(mut self, name: S) -> Self {
		if let Some(file) = &mut self.config.log.file {
			file.name = name.into();
		} else {
			self.config.log.file = Some(FileLoggerConfig { name: name.into(), ..Default::default() });
		}
		self
	}

	/// Set the folder and targets for tracing.
	/// This tells substrate-archive to also store all state-traces resulting from the execution of blocks.
	///
	/// # Note
	/// Traces will only be collected if a coexisting WASM binary
	/// for the runtime version of the block being currently executed is available.
	///
	/// # Default
	/// Wasm Tracing is disabled by default.
	pub fn wasm_tracing(mut self, wasm_tracing: Option<TracingConfig>) -> Self {
		self.config.wasm_tracing = wasm_tracing;
		self
	}
}

impl<B, R, D, DB> ArchiveBuilder<B, R, D, DB>
where
	DB: ReadOnlyDb + 'static,
	B: BlockT + Unpin + DeserializeOwned,
	R: ConstructRuntimeApi<B, TArchiveClient<B, R, D, DB>> + Send + Sync + 'static,
	R::RuntimeApi: BlockBuilderApi<B>
		+ sp_api::Metadata<B>
		+ ApiExt<B, StateBackend = api_backend::StateBackendFor<ReadOnlyBackend<B, DB>, B>>
		+ Send
		+ Sync
		+ 'static,
	D: NativeExecutionDispatch + 'static,
	<R::RuntimeApi as sp_api::ApiExt<B>>::StateBackend: sp_api::StateBackend<BlakeTwo256>,
	NumberFor<B>: Into<u32> + From<u32> + Unpin,
	B::Hash: Unpin + std::str::FromStr,
	B::Header: serde::de::DeserializeOwned,
{
	/// Build this instance of the Archiver.
	/// Runs the database migrations for the database at `pg_url`.
	///
	/// # Panics
	/// Panics if one of chain_data_db or pg_url is not passed to the builder
	/// and their respective environment variables are not set.
	pub fn build(mut self) -> Result<impl Archive<B, DB>> {
		// config logger
		logger::init(self.config.log.clone())?;
		log::debug!("Archive Config: {:?}", self.config);

		// configure chain
		const CHAIN_DATA_DB: &str = "CHAIN_DATA_DB";
		let chain_path = self
			.config
			.chain
			.data_path
			.unwrap_or_else(|| env::var(CHAIN_DATA_DB).expect("missing CHAIN_DATA_DB").into());
		let chain_path = chain_path.to_str().expect("chain data path is invalid");
		let db_path = create_database_path(
			self.config.chain.rocksdb_secondary_path,
			self.config.chain.spec.as_ref().map(AsRef::as_ref),
		)?;
		let db = Arc::new(DB::open_database(chain_path, self.config.chain.cache_size, db_path)?);

		// configure runtime
		self.config.runtime.wasm_runtime_overrides = self.config.wasm_tracing.as_ref().and_then(|c| c.folder.clone());
		if let Some(spec) = self.config.chain.spec {
			self.config.runtime.set_code_substitutes(spec.as_ref());
		}

		// configure substrate client and backend
<<<<<<< HEAD
		let backend = Arc::new(ReadOnlyBackend::new(db.clone(), true));
		let client = Arc::new(runtime_api::<B, R, D, DB>(self.config.runtime.clone(), backend.clone())?);
=======
		let backend = Arc::new(ReadOnlyBackend::new(db.clone(), true, self.config.runtime.storage_mode));
		let client = Arc::new(runtime_api::<B, R, D, DB>(db, self.config.runtime)?);
>>>>>>> 19bccbe1
		Self::startup_info(&*client, &*backend)?;

		// config postgres database
		const DATABASE_URL: &str = "DATABASE_URL";
		let pg_url = self
			.config
			.database
			.map(|config| config.url)
			.unwrap_or_else(|| env::var(DATABASE_URL).expect("missing DATABASE_URL"));
		task::block_on(database::migrate(&pg_url))?;

		// config actor system
		let config = SystemConfig::new(
			backend,
			pg_url,
			client.clone(),
			self.config.control,
			self.config.runtime,
			self.config.wasm_tracing.map(|t| t.targets),
		);
		let sys = System::<_, R, _, _>::new(client, config)?;
		Ok(sys)
	}

	/// Log some general startup info
	fn startup_info(client: &TArchiveClient<B, R, D, DB>, backend: &ReadOnlyBackend<B, DB>) -> Result<()> {
		let last_finalized_block = backend.last_finalized()?;
		let rt = client.runtime_version_at(&BlockId::Hash(last_finalized_block))?;
		log::info!(
            "Running archive for 🔗 `{}`, implementation `{}`. Latest known runtime version: {}. Latest finalized block {} 🛡️",
            rt.spec_name,
            rt.impl_name,
            rt.spec_version,
            last_finalized_block
        );
		/// The recommended open file descriptor limit to be configured for the process.
		const RECOMMENDED_OPEN_FILE_DESCRIPTOR_LIMIT: u64 = 10_000;
		if let Some(new_limit) = fdlimit::raise_fd_limit() {
			if new_limit < RECOMMENDED_OPEN_FILE_DESCRIPTOR_LIMIT {
				log::warn!(
					"⚠️  Low open file descriptor limit configured for the process. \
                     Current value: {:?}, recommended value: {:?}.",
					new_limit,
					RECOMMENDED_OPEN_FILE_DESCRIPTOR_LIMIT,
				);
			}
		}
		Ok(())
	}
}

/// Create the secondary RocksDB directory if it doesn't exist yet.
/// If the ChainSpec is not specified, a temporary directory is used.
/// Returns the path to that directory.
///
/// # Panics
///
/// Panics if the directories creation fails.
fn create_database_path(db_path: Option<PathBuf>, spec: Option<&dyn ChainSpec>) -> io::Result<PathBuf> {
	match (db_path, spec) {
		(Some(mut db_path), Some(spec)) => {
			db_path.extend(&[spec.name(), spec.id()]);
			fs::create_dir_all(db_path.as_path())?;
			Ok(db_path)
		}
		(None, Some(spec)) => {
			let mut path = substrate_archive_default_dir();
			path.extend(&["rocksdb_secondary", spec.name(), spec.id()]);
			fs::create_dir_all(path.as_path())?;
			Ok(path)
		}
		_ => {
			let mut tmp_path = tempfile::tempdir()?.into_path();
			tmp_path.push("rocksdb_secondary");
			Ok(tmp_path)
		}
	}
}<|MERGE_RESOLUTION|>--- conflicted
+++ resolved
@@ -360,13 +360,8 @@
 		}
 
 		// configure substrate client and backend
-<<<<<<< HEAD
-		let backend = Arc::new(ReadOnlyBackend::new(db.clone(), true));
-		let client = Arc::new(runtime_api::<B, R, D, DB>(self.config.runtime.clone(), backend.clone())?);
-=======
 		let backend = Arc::new(ReadOnlyBackend::new(db.clone(), true, self.config.runtime.storage_mode));
-		let client = Arc::new(runtime_api::<B, R, D, DB>(db, self.config.runtime)?);
->>>>>>> 19bccbe1
+		let client = Arc::new(runtime_api::<B, R, D, DB>(self.config.runtime, backend.clone())?);
 		Self::startup_info(&*client, &*backend)?;
 
 		// config postgres database
