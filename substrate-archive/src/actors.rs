--- conflicted
+++ resolved
@@ -399,15 +399,9 @@
 		log::info!("Restoring {} missing storage entries.", nums.len());
 		let load: usize = config.max_block_load.try_into()?;
 		let mut block_stream = queries::blocks_paginated(&mut *conn, nums.as_slice(), load);
-<<<<<<< HEAD
-		while let Some(Ok(page)) = block_stream.next().await {
-			let jobs: Vec<crate::tasks::execute_block::Job<Block, Runtime, Client, Db>> =
-				BlockModelDecoder::with_vec(page)?
-=======
 		while let Some(page) = block_stream.next().await {
 			let jobs: Vec<crate::tasks::execute_block::Job<Block, Runtime, Client, Db>> =
 				BlockModelDecoder::with_vec(page?)?
->>>>>>> ed89ed1c
 					.into_iter()
 					.map(|b| crate::tasks::execute_block::<Block, Runtime, Client, Db>(b.inner.block, PhantomData))
 					.collect();
