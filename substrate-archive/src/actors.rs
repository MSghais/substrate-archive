--- conflicted
+++ resolved
@@ -198,7 +198,7 @@
 		// messages that only need to be sent once
 		self.blocks.send(ReIndex).await?;
 		let actors = self.clone();
-		Ok(task::spawn(async move {
+		task::spawn(async move {
 			loop {
 				let fut = (
 					Box::pin(actors.blocks.send(Crawl)),
@@ -210,12 +210,8 @@
 				}
 			}
 		})
-<<<<<<< HEAD
-		.await)
-=======
 		.await;
 		Ok(())
->>>>>>> 88614876
 	}
 }
 
@@ -307,7 +303,6 @@
 		let persistent_config = PersistentConfig::fetch_and_update(&mut *pool.acquire().await?).await?;
 
 		let actors_future = actors.tick_interval();
-<<<<<<< HEAD
 
 		if self.config.control.storage_indexing {
 			let runner = self.start_queue(&actors, &persistent_config.task_queue)?;
@@ -323,23 +318,6 @@
 		Ok(())
 	}
 
-=======
-
-		if self.config.control.storage_indexing {
-			let runner = self.start_queue(&actors, &persistent_config.task_queue)?;
-			let handle = runner.unique_handle()?;
-			let mut listener = self.init_listeners(handle.clone()).await?;
-			let task_loop = self.storage_index(runner, pool);
-			futures::try_join!(task_loop, actors_future)?;
-			listener.kill().await?;
-		} else {
-			actors_future.await?
-		};
-
-		Ok(())
-	}
-
->>>>>>> 88614876
 	async fn storage_index(
 		&self,
 		runner: TaskRunner<Block, Block::Hash, Runtime, Client, Db>,
@@ -421,15 +399,9 @@
 		log::info!("Restoring {} missing storage entries.", nums.len());
 		let load: usize = config.max_block_load.try_into()?;
 		let mut block_stream = queries::blocks_paginated(&mut *conn, nums.as_slice(), load);
-<<<<<<< HEAD
-		while let Some(Ok(page)) = block_stream.next().await {
-			let jobs: Vec<crate::tasks::execute_block::Job<Block, Runtime, Client, Db>> =
-				BlockModelDecoder::with_vec(page)?
-=======
 		while let Some(page) = block_stream.next().await {
 			let jobs: Vec<crate::tasks::execute_block::Job<Block, Runtime, Client, Db>> =
 				BlockModelDecoder::with_vec(page?)?
->>>>>>> 88614876
 					.into_iter()
 					.map(|b| crate::tasks::execute_block::<Block, Runtime, Client, Db>(b.inner.block, PhantomData))
 					.collect();
