--- conflicted
+++ resolved
@@ -8,15 +8,8 @@
 
 [dependencies]
 substrate-archive = { path = "../../", features = ["logging"] }
-<<<<<<< HEAD
-# desub-extras = { git = "https://github.com/paritytech/desub", branch = "debug-decoding", package = "desub-extras" }
-desub-extras = { path = "../../../desub/extras", package = "desub-extras" }
-polkadot-service = { package = "polkadot-service", git = "https://github.com/insipx/polkadot", branch = "substrate-archive" }
-sc-chain-spec = { package = "sc-chain-spec", git = "https://github.com/paritytech/substrate", rev = "35fe3cd1bc4b64cadb0bc6196ae40173db65bb28" }
-=======
 polkadot-service = { package = "polkadot-service", git = "https://github.com/insipx/polkadot", branch = "substrate-archive" }
 sc-chain-spec = { package = "sc-chain-spec", git = "https://github.com/paritytech/substrate", rev = "647ad15565d7c35ecf00b73b12cccad9858780b9" }
->>>>>>> af8285f5
 clap = { version = "2.33.1", features = ["yaml", "suggestions", "color"] }
 toml = "0.5"
 log = "0.4"
