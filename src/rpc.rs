--- conflicted
+++ resolved
@@ -16,26 +16,16 @@
 
 mod substrate_rpc;
 use self::substrate_rpc::SubstrateRpc;
-<<<<<<< HEAD
-use futures::{
-    future::{self, join_all},
-    sync::mpsc::UnboundedSender,
-    Future, Stream,
-=======
 
 use futures::{
     channel::mpsc::UnboundedSender,
-    future::{join_all, FutureExt, TryFutureExt},
+    future::{self, join_all, FutureExt, TryFutureExt},
     stream::StreamExt,
->>>>>>> 0079f84e
 };
 use log::{debug, error, trace, warn};
 use runtime_primitives::traits::Header as HeaderTrait;
 use substrate_primitives::{storage::StorageKey, twox_128};
-<<<<<<< HEAD
 use substrate_rpc_api::system::Properties;
-=======
->>>>>>> 0079f84e
 use substrate_rpc_primitives::number::NumberOrHex;
 
 use std::marker::PhantomData;
@@ -44,33 +34,25 @@
 use crate::{
     error::Error as ArchiveError,
     metadata::Metadata,
-<<<<<<< HEAD
-    types::{Block, Data, Header, Storage, SubstrateBlock, System},
-=======
     types::{
         storage::{StorageKeyType, TimestampOp},
         BatchBlock, BatchStorage, Block, Data, Header, Storage, SubstrateBlock, System,
     },
->>>>>>> 0079f84e
 };
 
 /// Communicate with Substrate node via RPC
 pub struct Rpc<T: System> {
     _marker: PhantomData<T>,
     url: url::Url,
-<<<<<<< HEAD
     keys: Vec<StorageKey>,
     metadata: Metadata,
     // properties: Properties,
-=======
->>>>>>> 0079f84e
 }
 
 impl<T> Rpc<T>
 where
     T: System,
 {
-<<<<<<< HEAD
     pub fn metadata(&self) -> &Metadata {
         &self.metadata
     }
@@ -89,87 +71,6 @@
 where
     T: System,
 {
-    /// subscribes to new heads but sends blocks and timestamps instead of headers
-    pub fn subscribe_blocks(
-        self: Arc<Self>,
-        sender: UnboundedSender<Data<T>>,
-    ) -> impl Future<Item = (), Error = ArchiveError> {
-        let rpc = self.clone();
-        SubstrateRpc::connect(&self.url).and_then(|client: SubstrateRpc<T>| {
-            let client = Arc::new(client);
-            client.subscribe_finalized_heads().and_then(|stream| {
-                stream.for_each(move |head| {
-                    let sender0 = sender.clone();
-                    rpc.clone().block(Some(head.hash()), sender0)
-                })
-            })
-        })
-    }
-
-    /// get all the storage for a single block
-    pub fn all_storage(
-        self: Arc<Self>,
-        /*hash: T::Hash,*/ _sender: UnboundedSender<Data<T>>,
-    ) -> impl Future<Item = (), Error = ArchiveError> {
-        println!("USED KEYS: {:?}", self.keys);
-        future::ok(())
-    }
-
-    pub fn block_and_timestamp(
-        self: Arc<Self>,
-        hash: T::Hash,
-        sender: UnboundedSender<Data<T>>,
-    ) -> impl Future<Item = (), Error = ArchiveError> {
-        trace!("Gathering block + timestamp for {}", hash);
-        let rpc = self.clone();
-        SubstrateRpc::connect(&self.url).and_then(move |client: SubstrateRpc<T>| {
-            let sender1 = sender.clone();
-            let sender2 = sender.clone();
-            client
-                .block(Some(hash))
-                .and_then(move |block| Self::send_block(block, sender1))
-                .and_then(move |_| {
-                    let timestamp_key = b"Timestamp Now";
-                    let storage_key = twox_128(timestamp_key);
-                    let key = StorageKey(storage_key.to_vec());
-                    rpc.storage(sender2, key, hash)
-                })
-        })
-    }
-}
-
-impl<T> Rpc<T>
-where
-    T: System,
-{
-    pub fn new(url: url::Url) -> impl Future<Item = Self, Error = ArchiveError> {
-        SubstrateRpc::connect(&url)
-            .and_then(|client: SubstrateRpc<T>| {
-                client
-                    .storage_keys(StorageKey(Vec::new()), None)
-                    .join(client.metadata(None))
-            })
-            .map(|(keys, metadata)| {
-                let keys = metadata.keys(keys);
-                Self {
-                    url,
-                    keys,
-                    metadata,
-                    _marker: PhantomData,
-                }
-            })
-    }
-
-    /// get a raw connection to the substrate rpc
-    pub fn raw(&self) -> impl Future<Item = SubstrateRpc<T>, Error = ArchiveError> {
-        SubstrateRpc::connect(&self.url)
-    }
-
-    pub fn latest_block(
-        &self,
-    ) -> impl Future<Item = Option<SubstrateBlock<T>>, Error = ArchiveError> {
-        SubstrateRpc::connect(&self.url).and_then(|client: SubstrateRpc<T>| client.block(None))
-=======
     /// subscribes to new heads but sends blocks and timestamps instead of headers
     pub async fn subscribe_blocks(
         self: Arc<Self>,
@@ -217,50 +118,34 @@
 where
     T: System,
 {
-    pub fn new(url: url::Url) -> Self {
-        Self {
-            url,
-            _marker: PhantomData,
-        }
->>>>>>> 0079f84e
-    }
+    pub(crate) async fn new(url: url::Url) -> Result<Self, ArchiveError> {
+        let client = SubstrateRpc::connect(&url).await?;
+
+        let (keys, metadata) = futures::join(client.storage_keys(StorageKey(Vec::new())), client.metadata(None)).await;
+        let keys = metadata.keys(keys);
+        Ok(Self {
+            url, keys, metadata, _marker: PhantomData
+        })
+    }
+
+    /// get a raw connection to the substrate rpc
+    pub(crate) async fn raw(&self) -> Result<SubstrateRpc<T>, ArchiveError> {
+        SubstrateRpc::connect(&self.url).await
+    }
+
+    pub(crate) async fn latest_block(
+        &self,
+    ) -> Result<Option<SubstrateBlock<T>>, ArchiveError> {
+        let client = self.client().await?;
+        let block = client.block(None).await?;
+    }
+
 
     pub async fn client(&self) -> Result<SubstrateRpc<T>, ArchiveError> {
         SubstrateRpc::connect(&self.url).await
     }
 
     /// send all new headers back to main thread
-<<<<<<< HEAD
-    pub fn subscribe_new_heads(
-        &self,
-        sender: UnboundedSender<Data<T>>,
-    ) -> impl Future<Item = (), Error = ArchiveError> {
-        SubstrateRpc::connect(&self.url).and_then(|client: SubstrateRpc<T>| {
-            client.subscribe_new_heads().and_then(|stream| {
-                stream.for_each(move |head| {
-                    sender
-                        .unbounded_send(Data::Header(Header::new(head)))
-                        .map_err(|e| ArchiveError::from(e))
-                })
-            })
-        })
-    }
-
-    /// send all finalized headers back to main thread
-    pub fn subscribe_finalized_heads(
-        &self,
-        sender: UnboundedSender<Data<T>>,
-    ) -> impl Future<Item = (), Error = ArchiveError> {
-        SubstrateRpc::connect(&self.url).and_then(|client: SubstrateRpc<T>| {
-            client.subscribe_finalized_heads().and_then(|stream| {
-                stream.for_each(move |head| {
-                    sender
-                        .unbounded_send(Data::FinalizedHead(Header::new(head)))
-                        .map_err(Into::into)
-                })
-            })
-        })
-=======
     pub async fn subscribe_new_heads(
         &self,
         sender: UnboundedSender<Data<T>>,
@@ -290,7 +175,6 @@
                 .map_err(|e| ArchiveError::from(e))?;
         }
         Ok(())
->>>>>>> 0079f84e
     }
 
     /*
@@ -308,7 +192,7 @@
             })
     }
      */
-<<<<<<< HEAD
+
     /*
         pub fn refresh_metadata(&mut self, hash: Option<T::Hash>) -> impl Future<Item = (), Error = ArchiveError> {
             SubstrateRpc::connect(&self.url)
@@ -321,125 +205,21 @@
                 })
         }
     */
-=======
 
     pub async fn metadata(&self) -> Result<Metadata, ArchiveError> {
         let client = self.client().await?;
         client.metadata().await
     }
->>>>>>> 0079f84e
 
     // TODO: make "Key" and "from" vectors
     // TODO: Merge 'from' and 'key' via a macro_derive on StorageKeyType, to auto-generate storage keys
     /// Get a storage item
     /// must provide the key, hash of the block to get storage from, as well as the key type
-<<<<<<< HEAD
-    pub fn storage(
-=======
     pub async fn storage(
->>>>>>> 0079f84e
         &self,
         sender: UnboundedSender<Data<T>>,
         key: StorageKey,
         hash: T::Hash,
-<<<<<<< HEAD
-    ) -> impl Future<Item = (), Error = ArchiveError> {
-        SubstrateRpc::connect(&self.url).and_then(move |client: SubstrateRpc<T>| {
-            client.storage(key, hash).and_then(move |data| {
-                debug!("STORAGE: {:?}", data);
-                if let Some(d) = data {
-                    trace!("Sending storage for {}", hash);
-                    sender
-                        .unbounded_send(Data::Storage(Storage::new(d, hash)))
-                        .map_err(Into::into)
-                } else {
-                    warn!("Storage Item does not exist!");
-                    Ok(())
-                }
-            })
-        })
-    }
-
-    pub fn batch_storage(
-        &self,
-        keys: Vec<StorageKey>,
-        hashes: Vec<T::Hash>,
-    ) -> impl Future<Item = Vec<Storage<T>>, Error = ArchiveError> {
-        assert!(hashes.len() == keys.len()); // TODO remove assertion
-                                             // TODO: too many clones
-        SubstrateRpc::connect(&self.url).and_then(move |client: SubstrateRpc<T>| {
-            let mut futures = Vec::new();
-            for (idx, hash) in hashes.into_iter().enumerate() {
-                let key = keys[idx].clone();
-                futures.push(client.storage(key.clone(), hash).map(move |data| {
-                    if let Some(d) = data {
-                        Ok(Storage::new(d, hash))
-                    } else {
-                        let err = format!("Storage item {:?} does not exist!", key);
-                        Err(ArchiveError::DataNotFound(err))
-                    }
-                }));
-            }
-            join_all(futures).map(move |data| {
-                data.into_iter()
-                    .filter_map(|d| {
-                        if d.is_err() {
-                            error!("{:?}", d);
-                        }
-                        d.ok()
-                    })
-                    .collect::<Vec<Storage<T>>>()
-            })
-        })
-    }
-
-    /// Fetch a block by hash from Substrate RPC
-    pub fn block(
-        &self,
-        hash: Option<T::Hash>,
-        sender: UnboundedSender<Data<T>>,
-    ) -> impl Future<Item = (), Error = ArchiveError> {
-        SubstrateRpc::connect(&self.url).and_then(move |client: SubstrateRpc<T>| {
-            client
-                .block(hash)
-                .and_then(move |block| Self::send_block(block.clone(), sender))
-        })
-    }
-
-    pub fn block_from_number(
-        &self,
-        number: NumberOrHex<T::BlockNumber>,
-        sender: UnboundedSender<Data<T>>,
-    ) -> impl Future<Item = (), Error = ArchiveError> {
-        SubstrateRpc::connect(&self.url).and_then(move |client: SubstrateRpc<T>| {
-            client.hash(number).and_then(move |hash| {
-                client.block(hash).and_then(move |block| {
-                    Self::send_block(block, sender) // TODO
-                })
-            })
-        })
-    }
-
-    pub fn batch_block_from_number(
-        &self,
-        numbers: Vec<NumberOrHex<T::BlockNumber>>,
-    ) -> impl Future<Item = Vec<SubstrateBlock<T>>, Error = ArchiveError> {
-        SubstrateRpc::connect(&self.url).and_then(move |client: SubstrateRpc<T>| {
-            let client = Arc::new(client);
-
-            let mut futures = Vec::new();
-            for number in numbers {
-                let client = client.clone();
-                futures.push(client.hash(number).and_then(move |hash| client.block(hash)));
-            }
-            join_all(futures).map(move |blocks| {
-                blocks
-                    .into_iter()
-                    .filter_map(|b| b)
-                    .collect::<Vec<SubstrateBlock<T>>>()
-            })
-        })
-=======
         key_type: StorageKeyType,
     ) -> Result<(), ArchiveError> {
         let client = self.client().await?;
@@ -458,12 +238,12 @@
 
     pub async fn batch_storage(
         &self,
-        sender: UnboundedSender<Data<T>>,
         keys: Vec<StorageKey>,
         hashes: Vec<T::Hash>,
         key_types: Vec<StorageKeyType>,
-    ) -> Result<(), ArchiveError> {
-        assert!(hashes.len() == keys.len() && keys.len() == key_types.len()); // TODO remove assertion
+    ) -> Result<Vec<Storage<T>>, ArchiveError> {
+
+        assert!(hashes.len() == keys.len() && keys.len() == key_types.len()); // TODO remove assertion, make into ensure!
                                                                               // TODO: too many clones
         let client = self.client().await?;
         let mut futures = Vec::new();
@@ -481,28 +261,24 @@
         }
 
         let data = join_all(futures).await;
-        let data = data
+        Ok(data
             .into_iter()
             .filter_map(|d| {
                 if d.is_err() {
                     error!("{:?}", d);
                 }
                 d.ok()
-            })
-            .collect::<Vec<Storage<T>>>();
-        sender
-            .unbounded_send(Data::BatchStorage(BatchStorage::new(data)))
-            .map_err(Into::into)
+            }).collect::Vec<Storage<T>>())
     }
 
     /// Fetch a block by hash from Substrate RPC
     pub async fn block(
         &self,
-        hash: T::Hash,
-        sender: UnboundedSender<Data<T>>,
-    ) -> Result<(), ArchiveError> {
-        let client = self.client().await?;
-        let block = client.block(Some(hash)).await?;
+        hash: Option<T::Hash>,
+        sender: UnboundedSender<Data<T>>,
+    ) -> Result<(), ArchiveError> {
+        let client = self.client().await?;
+        let block = client.block(hash).await?;
         Self::send_block(block, sender)
     }
 
@@ -528,7 +304,7 @@
             futures.push(client.hash(number).and_then(move |hash| client.block(hash)));
         }
 
-        let blocks = join_all(futures)
+        join_all(futures)
             .await
             .into_iter()
             .filter_map(|b| b.transpose())
@@ -538,11 +314,7 @@
                 }
                 b.ok()
             })
-            .collect::<Vec<SubstrateBlock<T>>>();
-        sender
-            .unbounded_send(Data::BatchBlock(BatchBlock::new(blocks)))
-            .map_err(Into::into)
->>>>>>> 0079f84e
+            .collect::<Vec<SubstrateBlock<T>>>().await
     }
 
     fn send_block(
